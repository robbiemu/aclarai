"""
Shared configuration system for ClarifAI services.

This module provides environment variable injection from .env files with
fallback logic for external database connections using host.docker.internal.
"""

import os
import logging
from typing import Optional, List, Dict, Any
from pathlib import Path
from dataclasses import dataclass, field

try:
    from dotenv import load_dotenv
except ImportError:
    # Fallback if python-dotenv is not available
    def load_dotenv(*args, **kwargs):
        pass

try:
    import yaml
except ImportError:
    yaml = None


logger = logging.getLogger(__name__)


@dataclass
class EmbeddingConfig:
    """Configuration for embedding models and vector storage."""
    
    # Model settings
    default_model: str = "sentence-transformers/all-MiniLM-L6-v2"
    device: str = "auto"
    batch_size: int = 32
    
    # PGVector settings
    collection_name: str = "utterances"
    embed_dim: int = 384
    index_type: str = "ivfflat"
    index_lists: int = 100
    
    # Chunking settings
    chunk_size: int = 300
    chunk_overlap: int = 30
    keep_separator: bool = True
    merge_colon_endings: bool = True
    merge_short_prefixes: bool = True
    min_chunk_tokens: int = 5


@dataclass
class ConceptsConfig:
    """Configuration for concept detection and management."""
    
    # Concept candidates settings
    candidates_collection: str = "concept_candidates"
    similarity_threshold: float = 0.9
    
    # Canonical concepts settings
    canonical_collection: str = "concepts"
    merge_threshold: float = 0.95


@dataclass
class PathsConfig:
    """Configuration for vault and file paths."""
    
    vault: str = "/vault"
    tier1: str = "conversations"
    tier2: str = "summaries" 
    tier3: str = "concepts"
    settings: str = "/settings"


@dataclass
class DatabaseConfig:
    """Database connection configuration with fallback support."""

    host: str
    port: int
    user: str
    password: str
    database: str = ""

    def get_connection_url(self, scheme: str = "postgresql") -> str:
        """Build database connection URL."""
        if self.database:
            return f"{scheme}://{self.user}:{self.password}@{self.host}:{self.port}/{self.database}"
        return f"{scheme}://{self.user}:{self.password}@{self.host}:{self.port}"

    def get_neo4j_bolt_url(self) -> str:
        """Get Neo4j bolt connection URL."""
        return f"bolt://{self.host}:{self.port}"


@dataclass
class VaultPaths:
    """Vault directory structure configuration."""

    tier1: str = "tier1"
    summaries: str = "."
    concepts: str = "."
    logs: str = ".clarifai/import_logs"


@dataclass
class ClarifAIConfig:
    """Main configuration class for ClarifAI services."""

    # Database configurations
    postgres: DatabaseConfig = field(
        default_factory=lambda: DatabaseConfig("", 0, "", "")
    )
    neo4j: DatabaseConfig = field(default_factory=lambda: DatabaseConfig("", 0, "", ""))

    # New configuration sections
    embedding: EmbeddingConfig = field(default_factory=EmbeddingConfig)
    concepts: ConceptsConfig = field(default_factory=ConceptsConfig)
    paths: PathsConfig = field(default_factory=PathsConfig)

    # Message broker configuration
    rabbitmq_host: str = "rabbitmq"
    rabbitmq_port: int = 5672
    rabbitmq_user: str = "user"
    rabbitmq_password: str = ""

    # Service configuration
    vault_path: str = "/vault"  # Deprecated: use paths.vault
    settings_path: str = "/settings"  # Deprecated: use paths.settings
    log_level: str = "INFO"
    debug: bool = False

    # AI/ML configuration
    openai_api_key: Optional[str] = None
    anthropic_api_key: Optional[str] = None

    # Vault structure configuration
    paths: VaultPaths = field(default_factory=VaultPaths)

    @classmethod
    def from_env(cls, env_file: Optional[str] = None, config_file: Optional[str] = None) -> "ClarifAIConfig":
        """
        Create configuration from environment variables and YAML config file.

        Args:
            env_file: Path to .env file (optional, defaults to searching for .env)
            config_file: Path to YAML config file (optional, defaults to clarifai.config.yaml)
        """
        # Load YAML configuration first
        yaml_config = cls._load_yaml_config(config_file)
        
        # Load .env file if specified or found
        if env_file:
            load_dotenv(env_file)
        else:
            # Try to find .env file in current directory or parent directories
            current_path = Path.cwd()
            for path in [current_path] + list(current_path.parents):
                env_path = path / ".env"
                if env_path.exists():
                    logger.info(f"Loading environment variables from {env_path}")
                    load_dotenv(env_path)
                    break

        # PostgreSQL configuration with fallback
        postgres_config = yaml_config.get("databases", {}).get("postgres", {})
        postgres_host = os.getenv("POSTGRES_HOST", postgres_config.get("host", "postgres"))
        postgres_host = cls._apply_host_fallback(postgres_host)

        postgres = DatabaseConfig(
            host=postgres_host,
            port=int(os.getenv("POSTGRES_PORT", postgres_config.get("port", "5432"))),
            user=os.getenv("POSTGRES_USER", "clarifai"),
            password=os.getenv("POSTGRES_PASSWORD", ""),
            database=os.getenv("POSTGRES_DB", postgres_config.get("database", "clarifai")),
        )

        # Neo4j configuration with fallback
        neo4j_config = yaml_config.get("databases", {}).get("neo4j", {})
        neo4j_host = os.getenv("NEO4J_HOST", neo4j_config.get("host", "neo4j"))
        neo4j_host = cls._apply_host_fallback(neo4j_host)

        neo4j = DatabaseConfig(
            host=neo4j_host,
            port=int(os.getenv("NEO4J_BOLT_PORT", neo4j_config.get("port", "7687"))),
            user=os.getenv("NEO4J_USER", "neo4j"),
            password=os.getenv("NEO4J_PASSWORD", ""),
        )

<<<<<<< HEAD
        # Load embedding configuration from YAML
        embedding_config = yaml_config.get("embedding", {})
        embedding = EmbeddingConfig(
            default_model=embedding_config.get("models", {}).get("default", "sentence-transformers/all-MiniLM-L6-v2"),
            device=embedding_config.get("device", "auto"),
            batch_size=embedding_config.get("batch_size", 32),
            collection_name=embedding_config.get("pgvector", {}).get("collection_name", "utterances"),
            embed_dim=embedding_config.get("pgvector", {}).get("embed_dim", 384),
            index_type=embedding_config.get("pgvector", {}).get("index_type", "ivfflat"),
            index_lists=embedding_config.get("pgvector", {}).get("index_lists", 100),
            chunk_size=embedding_config.get("chunking", {}).get("chunk_size", 300),
            chunk_overlap=embedding_config.get("chunking", {}).get("chunk_overlap", 30),
            keep_separator=embedding_config.get("chunking", {}).get("keep_separator", True),
            merge_colon_endings=embedding_config.get("chunking", {}).get("merge_colon_endings", True),
            merge_short_prefixes=embedding_config.get("chunking", {}).get("merge_short_prefixes", True),
            min_chunk_tokens=embedding_config.get("chunking", {}).get("min_chunk_tokens", 5),
        )

        # Load concepts configuration from YAML  
        concepts_config = yaml_config.get("concepts", {})
        concepts = ConceptsConfig(
            candidates_collection=concepts_config.get("candidates", {}).get("collection_name", "concept_candidates"),
            similarity_threshold=concepts_config.get("candidates", {}).get("similarity_threshold", 0.9),
            canonical_collection=concepts_config.get("canonical", {}).get("collection_name", "concepts"),
            merge_threshold=concepts_config.get("canonical", {}).get("similarity_threshold", 0.95),
        )

        # Load paths configuration from YAML
        paths_config = yaml_config.get("paths", {})
        paths = PathsConfig(
            vault=os.getenv("VAULT_PATH", paths_config.get("vault", "/vault")),
            tier1=paths_config.get("tier1", "conversations"),
            tier2=paths_config.get("tier2", "summaries"),
            tier3=paths_config.get("tier3", "concepts"),
            settings=os.getenv("SETTINGS_PATH", paths_config.get("settings", "/settings")),
=======
        # Vault paths configuration
        paths = VaultPaths(
            tier1=os.getenv("VAULT_TIER1_PATH", "tier1"),
            summaries=os.getenv("VAULT_SUMMARIES_PATH", "."),
            concepts=os.getenv("VAULT_CONCEPTS_PATH", "."),
            logs=os.getenv("VAULT_LOGS_PATH", ".clarifai/import_logs"),
>>>>>>> aa902cf0
        )

        return cls(
            postgres=postgres,
            neo4j=neo4j,
            embedding=embedding,
            concepts=concepts,
            paths=paths,
            rabbitmq_host=os.getenv("RABBITMQ_HOST", "rabbitmq"),
            rabbitmq_port=int(os.getenv("RABBITMQ_PORT", "5672")),
            rabbitmq_user=os.getenv("RABBITMQ_USER", "user"),
            rabbitmq_password=os.getenv("RABBITMQ_PASSWORD", ""),
            vault_path=paths.vault,  # For backward compatibility
            settings_path=paths.settings,  # For backward compatibility
            log_level=os.getenv("LOG_LEVEL", yaml_config.get("logging", {}).get("level", "INFO")),
            debug=os.getenv("DEBUG", "false").lower() == "true",
            openai_api_key=os.getenv("OPENAI_API_KEY"),
            anthropic_api_key=os.getenv("ANTHROPIC_API_KEY"),
            paths=paths,
        )

    @classmethod
    def _load_yaml_config(cls, config_file: Optional[str] = None) -> Dict[str, Any]:
        """Load configuration from YAML file."""
        if yaml is None:
            logger.warning("PyYAML not available, skipping YAML config loading")
            return {}

        if config_file is None:
            # Look for clarifai.config.yaml in current directory or parent directories
            current_path = Path.cwd()
            for path in [current_path] + list(current_path.parents):
                config_path = path / "clarifai.config.yaml"
                if config_path.exists():
                    config_file = str(config_path)
                    break

        if config_file and Path(config_file).exists():
            logger.info(f"Loading YAML configuration from {config_file}")
            try:
                with open(config_file, 'r') as f:
                    return yaml.safe_load(f) or {}
            except Exception as e:
                logger.error(f"Failed to load YAML config from {config_file}: {e}")
                return {}
        else:
            logger.info("No YAML configuration file found, using defaults")
            return {}

    @staticmethod
    def _apply_host_fallback(host: str) -> str:
        """
        Apply host.docker.internal fallback for external database connections.

        If the host appears to be external (not a Docker service name),
        and we're running in a Docker container, use host.docker.internal.
        """
        # If explicitly set to host.docker.internal, keep it
        if host == "host.docker.internal":
            return host

        # Check if we're running in Docker by looking for typical indicators
        running_in_docker = (
            os.path.exists("/.dockerenv") or os.getenv("DOCKER_CONTAINER") == "true"
        )

        # List of common Docker service names (internal services)
        docker_services = {
            "postgres",
            "neo4j",
            "rabbitmq",
            "clarifai-core",
            "vault-watcher",
            "scheduler",
        }

        # If running in Docker and host is not localhost/127.0.0.1 and not a known service
        if (
            running_in_docker
            and host not in docker_services
            and host not in ("localhost", "127.0.0.1")
        ):
            # Check if it's an IP address or external hostname
            if ClarifAIConfig._is_external_host(host):
                logger.info(
                    f"Applying host.docker.internal fallback for external host: {host}"
                )
                return "host.docker.internal"

        return host

    @staticmethod
    def _is_external_host(host: str) -> bool:
        """Check if a host appears to be external (IP address or FQDN)."""
        import re

        # Check if it's an IP address pattern
        ip_pattern = re.compile(r"^(\d{1,3}\.){3}\d{1,3}$")
        if ip_pattern.match(host):
            return True

        # Check if it contains dots (likely FQDN)
        if "." in host and not host.startswith("localhost"):
            return True

        return False

    def validate_required_vars(
        self, required_vars: Optional[List[str]] = None
    ) -> List[str]:
        """
        Validate that required environment variables are set.

        Args:
            required_vars: List of required variable names (optional)

        Returns:
            List of missing variables
        """
        if required_vars is None:
            required_vars = ["POSTGRES_PASSWORD", "NEO4J_PASSWORD"]

        missing_vars = []

        # Check environment variables directly
        for var in required_vars:
            value = os.getenv(var)
            if not value:
                missing_vars.append(var)

        # Only check config if no direct env vars were specified
        if not required_vars or len(missing_vars) == len(required_vars):
            # Additional validation for database connections via config
            if not self.postgres.password and "POSTGRES_PASSWORD" not in missing_vars:
                missing_vars.append("POSTGRES_PASSWORD (via config)")
            if not self.neo4j.password and "NEO4J_PASSWORD" not in missing_vars:
                missing_vars.append("NEO4J_PASSWORD (via config)")

        return list(set(missing_vars))  # Remove duplicates

    def setup_logging(self):
        """Configure logging based on the log level setting."""
        log_level = getattr(logging, self.log_level.upper(), logging.INFO)
        logging.basicConfig(
            level=log_level,
            format="%(asctime)s - %(name)s - %(levelname)s - %(message)s",
        )

        if self.debug:
            logging.getLogger().setLevel(logging.DEBUG)


def load_config(
    env_file: Optional[str] = None,
    config_file: Optional[str] = None,
    validate: bool = True,
    required_vars: Optional[List[str]] = None,
) -> ClarifAIConfig:
    """
    Load ClarifAI configuration with validation.

    Args:
        env_file: Path to .env file (optional)
        config_file: Path to YAML config file (optional)
        validate: Whether to validate required variables
        required_vars: List of required variables to validate

    Returns:
        ClarifAIConfig instance

    Raises:
        ValueError: If required variables are missing
    """
    config = ClarifAIConfig.from_env(env_file, config_file)

    if validate:
        missing_vars = config.validate_required_vars(required_vars)
        if missing_vars:
            error_msg = (
                f"Missing required environment variables: {', '.join(missing_vars)}. "
                f"Please check your .env file or environment configuration."
            )
            logger.error(error_msg)
            raise ValueError(error_msg)

    config.setup_logging()
    return config<|MERGE_RESOLUTION|>--- conflicted
+++ resolved
@@ -119,7 +119,6 @@
     # New configuration sections
     embedding: EmbeddingConfig = field(default_factory=EmbeddingConfig)
     concepts: ConceptsConfig = field(default_factory=ConceptsConfig)
-    paths: PathsConfig = field(default_factory=PathsConfig)
 
     # Message broker configuration
     rabbitmq_host: str = "rabbitmq"
@@ -190,7 +189,6 @@
             password=os.getenv("NEO4J_PASSWORD", ""),
         )
 
-<<<<<<< HEAD
         # Load embedding configuration from YAML
         embedding_config = yaml_config.get("embedding", {})
         embedding = EmbeddingConfig(
@@ -220,20 +218,15 @@
 
         # Load paths configuration from YAML
         paths_config = yaml_config.get("paths", {})
-        paths = PathsConfig(
-            vault=os.getenv("VAULT_PATH", paths_config.get("vault", "/vault")),
-            tier1=paths_config.get("tier1", "conversations"),
-            tier2=paths_config.get("tier2", "summaries"),
-            tier3=paths_config.get("tier3", "concepts"),
-            settings=os.getenv("SETTINGS_PATH", paths_config.get("settings", "/settings")),
-=======
-        # Vault paths configuration
+        vault_path = os.getenv("VAULT_PATH", paths_config.get("vault", "/vault"))
+        settings_path = os.getenv("SETTINGS_PATH", paths_config.get("settings", "/settings"))
+
+        # Vault paths configuration (from main branch)
         paths = VaultPaths(
             tier1=os.getenv("VAULT_TIER1_PATH", "tier1"),
             summaries=os.getenv("VAULT_SUMMARIES_PATH", "."),
             concepts=os.getenv("VAULT_CONCEPTS_PATH", "."),
             logs=os.getenv("VAULT_LOGS_PATH", ".clarifai/import_logs"),
->>>>>>> aa902cf0
         )
 
         return cls(
@@ -241,13 +234,12 @@
             neo4j=neo4j,
             embedding=embedding,
             concepts=concepts,
-            paths=paths,
             rabbitmq_host=os.getenv("RABBITMQ_HOST", "rabbitmq"),
             rabbitmq_port=int(os.getenv("RABBITMQ_PORT", "5672")),
             rabbitmq_user=os.getenv("RABBITMQ_USER", "user"),
             rabbitmq_password=os.getenv("RABBITMQ_PASSWORD", ""),
-            vault_path=paths.vault,  # For backward compatibility
-            settings_path=paths.settings,  # For backward compatibility
+            vault_path=vault_path,  # For backward compatibility
+            settings_path=settings_path,  # For backward compatibility
             log_level=os.getenv("LOG_LEVEL", yaml_config.get("logging", {}).get("level", "INFO")),
             debug=os.getenv("DEBUG", "false").lower() == "true",
             openai_api_key=os.getenv("OPENAI_API_KEY"),
