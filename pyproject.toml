--- conflicted
+++ resolved
@@ -47,12 +47,8 @@
 [tool.uv.sources]
 # This tells uv: "Any time any package asks for `aclarai-shared`,
 # don't go to PyPI. Instead, use the package from the local workspace."
-<<<<<<< HEAD
 aclarai-shared = { workspace = true }
-=======
-clarifai-shared = { workspace = true }
 en-core-web-sm = { url = "https://github.com/explosion/spacy-models/releases/download/en_core_web_sm-3.8.0/en_core_web_sm-3.8.0-py3-none-any.whl" }
->>>>>>> b0f9b8c4
 
 [tool.uv.workspace]
 members = [
